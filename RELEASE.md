--- conflicted
+++ resolved
@@ -2,12 +2,6 @@
 
 * Create a feature branch for the release.
   * No branch names are enforced, but `release/vx.x.x` would be a good choice.
-<<<<<<< HEAD
-* Increment the version number in [pyproject.toml](pyproject.toml).
-* Update [CHANGES.md](CHANGES.md)
-* If any `*.mmd` files have changed, execute `npm run build`
-* Commit, including changed `.svg` files and push
-=======
 * Prepare for release:
   * `uv run scripts/build --all
   * This:
@@ -15,11 +9,10 @@
     * Updates the `uv.lock` and `requirements.txt` files.
     * Increments the release number.
 * Commit the changed files.  The `.svg` files are needed for the documentation online
->>>>>>> 671f6f10
 * [Create a PR](https://github.com/BobKerns/gltf_builder/pulls) for the release
 * PR's must pass the test suite before merging. Monitor the workflow on the [GitHub Actions page for the project](https://github.com/BobKerns/gltf_builder/actions)
 * Create a release (e.g. [through the GitHub UI](https://github.com/BobKerns/gltf_builder/releases)) with tag in the form `vn.m.p` and a description.
 * This will trigger a test deployment to ([test.pypi.org](https://test.pypi.org/project/gltf-builder/))
 * If that succeeds, merge the PR to `main`.
 * To release to PyPi, manually trigger the workflow.
-* If tests and checks pass, this will publish to [pypi.org](https://pypi.org/project/gltf-builder/).
+* If tests and checks pass, this will publish to [pypi.org](https://pypi.org/project/gltf-builder/).