[project]
name = "gltf-builder"
version = "0.2.1"
description = "Library for building gltf files, handling buffers, views, and accessors."
classifiers = [
    "Development Status :: 4 - Beta",
    "Topic :: Multimedia :: Graphics",
    "Topic :: File Formats",
    "Environment :: GPU",
    "Environment :: Web Environment",
    "Programming Language :: Python :: 3.11",
    "Intended Audience :: Developers",
    "License :: OSI Approved :: MIT License",
    "Operating System :: OS Independent",
    "Typing :: Typed",
]
readme = "README.md"
authors = [
    { name = "Bob Kerns", email = "1154903+BobKerns@users.noreply.github.com" }
]
requires-python = ">=3.11"
dependencies = [
    "numpy>=2.0.0",
    "pygltflib>=1.16.3",
    "semver>=3.0.4",
]

[project.entry-points.'gltf_builder.extensions']

GLTFB_example = "gltf_builder.plugins.example:ExamplePlugin"

[build-system]
requires = ["hatchling"]
build-backend = "hatchling.build"

[dependency-groups]
dev = [
    "pytest-cov>=6.0.0",
    "pytest>=8.3.5",
    "ipython",
    "ipykernel",
    "pip",
]

[tool.ruff]
exclude = [
    ".venv",
    "node_modules",
    "dist",
    "build",
]

[tool.ruff.lint]
ignore = [
    "E701"
]
exclude = [
    "*.pyi"
]

[tool.pytest.ini_options]
pythonpath = [
<<<<<<< HEAD
    "src"
]
norecursedirs = .venv node_modules dist build
=======
  "src"
]
>>>>>>> e9c99b85

[[tool.uv.index]]
name = "testpypi"
url = "https://test.pypi.org/simple/"
publish-url = "https://test.pypi.org/legacy/"
explicit = true
<|MERGE_RESOLUTION|>--- conflicted
+++ resolved
@@ -60,14 +60,9 @@
 
 [tool.pytest.ini_options]
 pythonpath = [
-<<<<<<< HEAD
     "src"
 ]
 norecursedirs = .venv node_modules dist build
-=======
-  "src"
-]
->>>>>>> e9c99b85
 
 [[tool.uv.index]]
 name = "testpypi"
